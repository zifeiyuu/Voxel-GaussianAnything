--- conflicted
+++ resolved
@@ -10,18 +10,14 @@
   file: "gat_config.yaml"
 
 data_loader:
-  batch_size: 2
+  batch_size: 1
   num_workers: 16
 
 train:
   logging: false 
   mixed_precision: 32-true # 32-true 16-mixed
   num_gpus: 1 #[1, 2, 3, 4, 5, 6]
-<<<<<<< HEAD
-  load_weights_folder:
-=======
   load_weights_folder: false
->>>>>>> 1b7fbc81
   ema:
     use: true
     update_every: 10
@@ -53,11 +49,7 @@
 output_path: ./output
 
 #ckpt path could be defined by user now
-<<<<<<< HEAD
 ckpt_path: ../../checkpoints  #./exp/re10k_v2/checkpoints
-=======
-ckpt_path: /mnt/datasets/realestate10k/model_0020000.pth  #./exp/re10k_v2/checkpoints
->>>>>>> 1b7fbc81
 
 add_mask: false #only used with depth input(scannetpp)
 
