defaults:
  - _self_
  - hydra: defaults
  - model: new_gat_model 
  - dataset: scannetpp # pixelsplat scannetpp
  - loss: [reconstruction, regularization]  # reconstruction, regularization

config:
<<<<<<< HEAD
  exp_name: "moge_multiscale_padding" # moge_multiscale_padding_lpips
=======
  exp_name: "scannetpp_base" # moge_multiscale_padding_lpips
>>>>>>> 9bb2e36a
  file: "gat_config.yaml"

data_loader:
  batch_size: 2
  num_workers: 16

train:
  logging: false 
  mixed_precision: 32-true # 32-true 16-mixed
  num_gpus: 1 #[1, 2, 3, 4, 5, 6]
  load_weights_folder: false ####
  ema:
    use: true
    update_every: 10
    update_after_step: 100
    beta: 0.9999

optimiser:
  learning_rate: 1e-4 #1e-4
  num_epochs: 1
  scheduler_lambda_step_size: 500000
  weight_decay: 1e-4 # 1e-2 1e-4
  accumulation_steps: 2
  mode: cosine
  num_warmup_steps: 0
  warmup_ratio: 1.0
  max_training_steps: 150000
  min_lr_ratio: 0.1
  grad_clip: false
  max_norm: 2

run:
  resume_ckpt: null
  dirpath: null
  debug: false
  random_seed: 42
  git_hash: null
  log_frequency: 1000
  save_frequency: 5000
  val_frequency: 5000
  num_keep_ckpts: 5

#new
#evaluation results save config
save_vis: true
video_mode: false
original_video: false
scene_ids: []
output_path: ./output

#ckpt path could be defined by user now
ckpt_path: ./exp/checkpoints  #./exp/re10k_v2/checkpoints

add_mask: false #only used with depth input(scannetpp)


# #TO RUN TRAIN with pixelsplat dataset:
# python train.py

# set video_mode: false
# dataset.test_split_path: splits/re10k_mine_filtered/val_files.txt
# dataset.specific_files: [] 



#Things Modified:

##configs.model.gauss_novel_frames: [1, 2, 3] #originally [1, 2]

#File "/mnt/ziyuxiao/code/GaussianAnything/models/decoder/gauss_util.py", line 108, in render_predicted
# if cfg.model.renderer_w_pose: SET TRUE

# File "/mnt/ziyuxiao/code/GaussianAnything/models/model.py", line 211, in render_images
#   if cfg.train.use_gt_poses: SET TRUE

# cfg.dataset scale_pose_by_depth: false ??? originally true<|MERGE_RESOLUTION|>--- conflicted
+++ resolved
@@ -6,11 +6,7 @@
   - loss: [reconstruction, regularization]  # reconstruction, regularization
 
 config:
-<<<<<<< HEAD
-  exp_name: "moge_multiscale_padding" # moge_multiscale_padding_lpips
-=======
   exp_name: "scannetpp_base" # moge_multiscale_padding_lpips
->>>>>>> 9bb2e36a
   file: "gat_config.yaml"
 
 data_loader:
