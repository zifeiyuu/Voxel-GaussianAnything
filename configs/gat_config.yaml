--- conflicted
+++ resolved
@@ -7,11 +7,7 @@
   - loss: [reconstruction, regularization]  # reconstruction, regularization
 
 config:
-<<<<<<< HEAD
-  exp_name: "unet_binary" 
-=======
   exp_name: "binary+raycast" # binary_pred_mv_8gpu_fix
->>>>>>> a6cc7697
   file: "gat_config.yaml"
 
 data_loader:
@@ -66,13 +62,8 @@
 scene_ids: []
 output_path: ./output
 
-<<<<<<< HEAD
 #ckpt path could be defined by user now
 ckpt_path: /mnt/ziyuxiao/code/GaussianAnything/output/only_unet/gsm/ckpt #./exp/re10k_v2/checkpoints
-=======
-# ckpt path could be defined by user now
-ckpt_path: /home/maoyucheng/code/GaussianAnything/output/binary_pred_mv_8gpu/gsm/ckpt #./exp/re10k_v2/checkpoints
->>>>>>> a6cc7697
 
 add_mask: false #only used with depth input(scannetpp)
 
