defaults:
  - depth: unidepth
  - backbone: moge_encoder  # rgb_unidepth_encoder  moge_encoder
  - decoder_3d: v3_debug  # PT_decoder_debug v3_debug
  - unet3d: unet

name: gat_voxsplat
frame_ids: [0, -1, 1]
scales: [0]
gauss_novel_frames: [-1, 1, 2, -2, 3, -3, 4, -4]  #

# NOT USED
selective_padding: false
large_grad_threshold: 0.2
edge_padding_pixel: 14

use_decoder_3d: true
normalize_before_decoder_3d: true
grid_size: 0.01

version: v3

min_depth: 0.1
max_depth: 20

# gaussian parameters
gaussians_per_pixel: 1    ###### NOT used for overall padding, NEED TO REMOVE THIS CONFIG FINALLY
overall_padding: 1 # <- USE THIS CONFIG 

gaussian_rendering: true
randomise_bg_colour: true
max_sh_degree: 0
scaled_offset: false
one_gauss_decoder: false
predict_offset: true #
bg_colour: [0.5, 0.5, 0.5]
shift_rays_half_pixel: zero

predict_sh_offset: false
sh_offset_scale: 0.09

depth_type: depth_inc
depth_scale: 0.1 # 1.0
xyz_scale: 1e-02 # 1e-02
opacity_scale: 1e-3 # 1.0 1e-3
scale_scale: 1e-1 # 1e-1
sh_scale: 1.0

scale_lambda: 0.01
depth_bias: -0.1
xyz_bias: 0.0
opacity_bias: 0.1
scale_bias: 0.04

# point parameters
point_head_scale: 1e-2
point_head_bias: 0.0

# voxel parameters
<<<<<<< HEAD
voxel_size: 0.02
pc_range: [-5.12, -5.12, 0, 5.12, 5.12, 15.36]
coarse_voxel_size: 0.08
=======
voxel_size: 0.025
pc_range: [-5, -5, 0, 5, 5, 15]
coarse_voxel_size: 0.0625
>>>>>>> a6cc7697
voxel_feat_dim: 32
dim_expand: 4

binary_predictor: false
direct_gaussian: false<|MERGE_RESOLUTION|>--- conflicted
+++ resolved
@@ -57,15 +57,9 @@
 point_head_bias: 0.0
 
 # voxel parameters
-<<<<<<< HEAD
-voxel_size: 0.02
-pc_range: [-5.12, -5.12, 0, 5.12, 5.12, 15.36]
-coarse_voxel_size: 0.08
-=======
 voxel_size: 0.025
 pc_range: [-5, -5, 0, 5, 5, 15]
 coarse_voxel_size: 0.0625
->>>>>>> a6cc7697
 voxel_feat_dim: 32
 dim_expand: 4
 
