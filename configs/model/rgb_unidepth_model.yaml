--- conflicted
+++ resolved
@@ -8,12 +8,8 @@
 scales: [0]
 gauss_novel_frames: [-1, 1, 2] #
 
-<<<<<<< HEAD
-use_decoder_3d: false
-=======
 use_decoder_3d: true
-normalize_before_decoder_3d: true
->>>>>>> 1b7fbc81
+normalize_before_decoder_3d: false
 
 min_depth: 0.1
 max_depth: 20
