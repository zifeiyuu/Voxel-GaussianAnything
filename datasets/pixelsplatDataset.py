import torch
from PIL import Image
import numpy as np
import io
import torchvision.transforms as T
import torch.nn.functional as F
from torch.utils.data import Dataset
from pathlib import Path
import random 
import os
import pickle
import gzip
from tqdm import tqdm
from matplotlib import pyplot as plt

from datasets.data import process_projs, data_to_c2w, pil_loader, get_sparse_depth
from datasets.tardataset import TarDataset
from misc.localstorage import copy_to_local_storage, extract_tar, get_local_dir

class pixelsplatDataset(Dataset):
    def __init__(self, cfg, split):
        # Load the configuration from YAML file
        self.cfg = cfg     

        self.split = split
        self.data_folder = Path(self.cfg.dataset.data_path)
        self.is_train = self.split == "train"
        self.split_name_for_loading = "train" if self.is_train else "test"
        self.data_folder = self.data_folder / self.split_name_for_loading
        # if this is a relative path to the code dir, make it absolute
        if not self.data_folder.is_absolute(): 
            code_dir = Path(__file__).parents[1]
            relative_path = self.data_folder
            self.data_folder = code_dir / relative_path
            if not self.data_folder.exists():
                raise FileNotFoundError(f"Relative path {relative_path} does not exist")
        elif not self.data_folder.exists():
            raise FileNotFoundError(f"Absolute path {self.data_folder} does not exist")
<<<<<<< HEAD
        
        self.depth_path = None
        if cfg.dataset.depth_path is not None:
            self.depth_path = Path(self.cfg.dataset.depth_path) 

=======
>>>>>>> 6c8a298b
        self.data_folder = self.data_folder.resolve()

        self.image_size = (self.cfg.dataset.height, self.cfg.dataset.width)
        self.color_aug = self.cfg.dataset.color_aug
        # Padding function if border augmentation is required
        if self.cfg.dataset.pad_border_aug != 0:
            self.pad_border_fn = T.Pad((self.cfg.dataset.pad_border_aug, self.cfg.dataset.pad_border_aug))
        self.num_scales = len(cfg.model.scales)
        self.novel_frames = list(cfg.model.gauss_novel_frames)
        self.frame_count = len(self.novel_frames) + 1
        self.max_fov = cfg.dataset.max_fov
        self.interp = Image.LANCZOS
        # self.loader = pil_loader
        if cfg.dataset.normalize:
            self.to_tensor = T.Compose([
                T.ToTensor(),
                T.Normalize(mean=[0.5, 0.5, 0.5], std=[0.5, 0.5, 0.5])
            ])
        else:
            self.to_tensor = T.ToTensor()

        self.specific_files = self.cfg.dataset.get('specific_files', []) 
        
        try:
            # Newer version with tuple ranges
            self.brightness = (0.8, 1.2)
            self.contrast = (0.8, 1.2)
            self.saturation = (0.8, 1.2)
            self.hue = (-0.1, 0.1)
        except TypeError:
            # Fallback for older versions
            self.brightness = 0.2
            self.contrast = 0.2
            self.saturation = 0.2
            self.hue = 0.1

        self.resize = {}
        for i in range(self.num_scales):
            s = 2 ** i
            new_size = (self.image_size[0] // s, self.image_size[1] // s)
            self.resize[i] = T.Resize(new_size, interpolation=self.interp)
        
        # load dilation file
        self.dilation = cfg.dataset.dilation
        self.max_dilation = cfg.dataset.max_dilation
        if isinstance(self.dilation, int):
            self._left_offset = ((self.frame_count - 1) // 2) * self.dilation ######
            fixed_dilation = self.dilation
        else: # enters here when cfg.dataset.dilation = random
            self._left_offset = 0
            fixed_dilation = 0

        self._pose_data = self._load_pose_data()

        self._seq_keys = list(self._pose_data.keys())

        # self._seq_keys = [i for i in self._seq_keys if i.startswith("0a004eb4d08f31dc")] #########################@@@@@@@@@@@@@@@@@


        missing_keys_path = self.data_folder / f"{self.split_name_for_loading}_missing_keys.txt"
        with open(missing_keys_path, 'r') as f:
            missing_keys = f.read().splitlines() 
        self._seq_keys = [key for key in self._seq_keys if key not in missing_keys]

        if self.is_train:
            self._seq_key_src_idx_pairs = self._full_index(self._seq_keys, 
                self._pose_data, 
                self._left_offset,                    # 0 when sampling dilation randomly
                (self.frame_count-1) * fixed_dilation # 0 when sampling dilation randomly
            )
            if self.cfg.dataset.subset != -1: # use cfg.dataset.subset source frames, they might come from the same sequence
                self._seq_key_src_idx_pairs = self._seq_key_src_idx_pairs[:cfg.dataset.subset] * (len(self._seq_key_src_idx_pairs) // cfg.dataset.subset)
        else:
            # Load the test split indices or generate indices based on the strategy
            if self.cfg.dataset.test_split_path:
                print(f"test using split file {self.cfg.dataset.test_split_path}")
                test_split_path = Path(__file__).resolve().parent / ".." / cfg.dataset.test_split_path 
                if self.cfg.video_mode:
                    self._seq_key_src_idx_pairs = self._generate_video_indices(test_split_path)
                else:
                    self._seq_key_src_idx_pairs = self._load_split_indices(test_split_path)
            else:
                if self.cfg.dataset.random_selection:
                    self._seq_key_src_idx_pairs = self._generate_random_indices()
                else:
                    self._seq_key_src_idx_pairs = self._generate_defined_indices(-30, 30)
        
        self.length = len(self._seq_key_src_idx_pairs)

        if cfg.dataset.from_tar and self.is_train:
            fn = self.data_folder / "all.train.tar"
            self.images_dataset = TarDataset(archive=fn, extensions=(".jpg", ".pickle"))
            self.pcl_dataset = self.images_dataset
        else:
            fn = self.data_folder / f"pcl.{self.split_name_for_loading}.tar"
            if cfg.dataset.copy_to_local:
                self.pcl_dir = self.data_folder / f"pcl_{self.split_name_for_loading}"
            else:
                self.pcl_dataset = TarDataset(archive=fn, extensions=(".jpg", ".pickle"))

    def __len__(self) -> int:
        return self.length

    def _load_pose_data(self):
        print(f"{self.split} Dataset loading data...")
        file_path = self.data_folder  / f"{self.split_name_for_loading}.pickle.gz"
        with gzip.open(file_path, "rb") as f:
            pose_data = pickle.load(f)
        # # Initialize an empty dictionary to store pose data
        # pose_data = {}

        # # Determine the list of files to process
        # if self.specific_files:
        #     file_list = [self.data_folder / (file_name + '.torch') for file_name in self.specific_files]
        # else:
        #     file_list = [self.data_folder / file_name for file_name in os.listdir(self.data_folder) if file_name.endswith('.torch')]

        # # Iterate over the files using tqdm for a progress bar
        # for file_path in tqdm(file_list, desc="Loading Pose Data", unit="file"):
        #     if file_path.exists():
        #         loaded_data = torch.load(file_path)
        #         for element in loaded_data:
        #             key = element['key']
        #             pose_data[key] = element['cameras']
        #     else:
        #         print(f"File {file_path} not found.")
        
        return pose_data

    
    def _full_index(self, seq_keys, pose_data, left_offset, extra_frames):
        skip_bad = self.cfg.dataset.skip_bad_shape
        if skip_bad:
            fn = self.data_folder / "valid_seq_ids.train.pickle.gz"
            valid_seq_ids = pickle.load(gzip.open(fn, "rb"))
        key_id_pairs = []
        for seq_key in seq_keys:
            seq_len = len(pose_data[seq_key]["timestamps"])
            frame_ids = [i + left_offset for i in range(seq_len - extra_frames)]
            if skip_bad:
                good_frames = valid_seq_ids[seq_key]
                frame_ids = [f_id for f_id in frame_ids if f_id in good_frames]
            seq_key_id_pairs = [(seq_key, f_id) for f_id in frame_ids]
            key_id_pairs += seq_key_id_pairs
        return key_id_pairs
    
    def _load_sparse_pcl(self, seq_key):
        fn = f"pcl.{self.split_name_for_loading}/{seq_key}.pickle.gz"
        if self.cfg.dataset.from_tar:
            f = self.pcl_dataset.get_file(fn)
            data = gzip.decompress(f.read())
            return pickle.loads(data)
        else:
            fn = self.pcl_dir / fn
            with gzip.open(fn, "rb") as f:
                data = pickle.load(f)
            return data 
        
    def _load_split_indices(self, index_path):
        """Load the testing split from a text file."""
        def get_key_id(s):
            parts = s.split(" ")
            key = parts[0]
            src_idx = int(parts[1])
            tgt_5_idx = int(parts[2])
            tgt_10_idx = int(parts[3])
            tgt_random_idx = int(parts[4])
            return key, [src_idx, tgt_5_idx, tgt_10_idx, tgt_random_idx]

        with open(index_path, "r") as f:
            lines = f.readlines()
        key_id_pairs = list(map(get_key_id, lines))
        return key_id_pairs

    def _generate_random_indices(self):
        """Generate random frame indices for testing."""
        key_id_pairs = []
        for key in self._seq_keys:
            num_frames = len(self._pose_data[key]["timestamps"])
            if num_frames < 4:
                continue  # Skip if there are not enough frames

            # Randomly select four frame indices
            frame_indices = random.sample(range(num_frames), 4)
            frame_indices.sort()  # Sort indices to maintain a consistent order
            key_id_pairs.append((key, frame_indices))
        return key_id_pairs

    def _generate_defined_indices(self, gap1=5, gap2=10):
        """Generate default frame indices: (random, random+gap1, random+gap2, random)."""
        key_id_pairs = []
        
        for key in self._seq_keys:
            num_frames = len(self._pose_data[key]["timestamps"])

            # Ensure gaps are not zero
            if gap1 == 0 or gap2 == 0 or gap1 >= gap2:
                print("Gaps cannot be zero.")
                continue
            
            if gap1 * gap2 > 0:
                # Both gaps are positive
                if max(abs(gap1), abs(gap2)) >= num_frames:
                    print("No enough frames.")
                    continue
                if gap1 > 0 and gap2 > 0:
                    src_idx = random.randint(0, num_frames - 1 - max(gap1, gap2))
                
                # Both gaps are negative
                elif gap1 < 0 and gap2 < 0:
                    src_idx = random.randint(-min(gap1, gap2), num_frames - 1)

            else:
                if gap2 - gap1 >= num_frames:
                    print("No enough frames.")
                    continue
                src_idx = random.randint(-gap1, num_frames - 1 - gap2)
            
            # Determine the next two frames at +gap1 and +gap2 offsets
            tgt_1_idx = src_idx + gap1
            tgt_2_idx = src_idx + gap2

            # Ensure the indices are within valid bounds
            tgt_1_idx = max(0, min(tgt_1_idx, num_frames - 1))
            tgt_2_idx = max(0, min(tgt_2_idx, num_frames - 1)) 

            # Randomly select a target frame different from the others
            tgt_random_idx = random.choice(
                [i for i in range(num_frames) if i not in {src_idx, tgt_1_idx, tgt_2_idx}]
            )

            key_id_pairs.append((key, [src_idx, tgt_1_idx, tgt_2_idx, tgt_random_idx]))
        
        return key_id_pairs

    def _generate_video_indices(self, index_path):
        """Generate indices such that the middle frame is the source, and all other frames are targets."""
        def get_key(s):
            parts = s.split(" ")
            key = parts[0]
            return key
        
        with open(index_path, "r") as f:
            lines = f.readlines()
        keys = list(map(get_key, lines))
        keys = set(keys)

        key_id_pairs = []
        for key in keys:
            num_frames = len(self._pose_data[key]["timestamps"])
            if num_frames < 2:
                continue  # Skip if there are not enough frames

            # Set the middle frame as the source frame
            src_idx = num_frames // 2

            # All other frames are target frames
            tgt_indices = [i for i in range(num_frames) if i != src_idx]
            
            key_id_pairs.append((key, [src_idx] + tgt_indices))
        return key_id_pairs
    
    def _load_depth(self, key, id):
        path = self.depth_path / self.split_name_for_loading / "depth"
        depth_file = f"{key}/{id}.png"
        if os.path.exists(path / depth_file):
            depth = Image.open(path / depth_file)
            # Scale the saved image using the metadata
            max_value = float(depth.info["max_value"])
            min_value = float(depth.info["min_value"])
            # Scale from uint16 range
            depth = (np.array(depth).astype(np.float32) / (2 ** 16 - 1)) * (max_value - min_value) + min_value
        else:
            depth = None
        return depth
    
    def get_data(self, seq_key, frame_idx, pose_data, image_path, color_aug_fn):
        # Process the intrinsic and pose for the current frame
        # intrinsic_and_pose = pose_data[frame_idx]
        # intrinsic = intrinsic_and_pose[0:6]  # Extract intrinsic parameters
        # pose = intrinsic_and_pose[6:18]
        # pose = np.array(pose).reshape(3, 4)

        intrinsic = pose_data["intrinsics"][frame_idx]
        pose = pose_data["poses"][frame_idx]
        # Process the intrinsic matrix
        K = process_projs(intrinsic)

        # Scale the intrinsic matrix for the target image size
        K_scale_target = K.copy()
        K_scale_target[0, :] *= self.image_size[1]
        K_scale_target[1, :] *= self.image_size[0]

        # Scale the intrinsic matrix for the source image size (considering padding)
        K_scale_source = K.copy()
        K_scale_source[0, 0] *= self.image_size[1]
        K_scale_source[1, 1] *= self.image_size[0]
        K_scale_source[0, 2] *= (self.image_size[1] + self.cfg.dataset.pad_border_aug * 2)
        K_scale_source[1, 2] *= (self.image_size[0] + self.cfg.dataset.pad_border_aug * 2)

        # Compute the inverse of the scaled source intrinsic matrix
        inv_K_source = np.linalg.pinv(K_scale_source)

        # Convert to PyTorch tensors
        inputs_K_scale_target = torch.from_numpy(K_scale_target)
        inputs_K_scale_source = torch.from_numpy(K_scale_source)
        inputs_inv_K_source = torch.from_numpy(inv_K_source)

        image_path = os.path.join(image_path , f'{frame_idx}.jpg')
        img = Image.open(image_path).convert('RGB')

        # Resize the image according to the first scale
        img_scale = self.resize[0](img)

        # Convert the resized image to a tensor
        inputs_color = self.to_tensor(img_scale)

        if self.depth_path is not None:
            depth = self._load_depth(seq_key, frame_idx)
            if depth is not None:
                depth = self.to_tensor(depth)
                depth = F.interpolate(depth[None,...], size=self.image_size, mode="nearest")[0]
        else:
            depth = None

        # Apply padding and color augmentation if needed
        if self.cfg.dataset.pad_border_aug != 0:
            inputs_color_aug = self.to_tensor(color_aug_fn(self.pad_border_fn(img_scale)))
            if depth is not None:
                pad = self.cfg.dataset.pad_border_aug
                depth = F.pad(depth, (pad,pad,pad,pad), mode="replicate")
        else:
            inputs_color_aug = self.to_tensor(color_aug_fn(img_scale))


        # Process the extrinsic matrix (pose)
        c2w = data_to_c2w(pose)
        # original world-to-camera matrix in row-major order and transfer to column-major order
        inputs_T_c2w = torch.from_numpy(c2w)

        return inputs_K_scale_target, inputs_K_scale_source, inputs_inv_K_source, inputs_color, inputs_color_aug, inputs_T_c2w, img.size, depth
  
    def __getitem__(self, index):
        # Get the sequence key and frame indices
        if self.is_train:
            seq_key, src_idx = self._seq_key_src_idx_pairs[index]
            pose_data = self._pose_data[seq_key]
            seq_len = len(pose_data["timestamps"])

            if self.cfg.dataset.frame_sampling_method == "two_forward_one_back":
                if self.dilation == "random":
                    dilation = torch.randint(1, self.max_dilation, (1,)).item()
                    left_offset = dilation  # one frame in the past
                else:
                     # self.dilation and self._left_offsets can be fixed if cfg.dataset.dilation is an int
                    dilation = self.dilation
                    left_offset = self._left_offset
                # frame count is num_novel_frames + 1 for source view
                # sample one frame in backwards time and self.frame_count - 2 into the future  
                # self.frame_count = len(self.novel_frames) + 1, gauss_novel_frames: [1, 2] #
                src_and_tgt_frame_idxs = [src_idx - left_offset + i * dilation for i in range(self.frame_count)]
                src_and_tgt_frame_idxs = [src_idx] + [max(min(i, seq_len-1), 0) for i in src_and_tgt_frame_idxs if i != src_idx]
            elif self.cfg.dataset.frame_sampling_method == "random":
                target_frame_idxs = torch.randperm( 4 * self.max_dilation + 1 )[:self.frame_count] - 2 * self.max_dilation
                src_and_tgt_frame_idxs = [src_idx] + [max(min(i + src_idx, seq_len-1), 0) for i in target_frame_idxs.tolist() if i != 0][:self.frame_count - 1]    
            frame_names = [0] + self.novel_frames            
        else:
            seq_key, src_and_tgt_frame_idxs = self._seq_key_src_idx_pairs[index]
            pose_data = self._pose_data[seq_key]
            total_frame_num = len(src_and_tgt_frame_idxs)
            frame_names = list(range(total_frame_num))

        do_color_aug = self.is_train and random.random() > 0.5 and self.color_aug
        if do_color_aug:
            color_aug = T.ColorJitter(
                    self.brightness, self.contrast, self.saturation, self.hue)
        else:
            color_aug = (lambda x: x)

        image_path = os.path.join(self.data_folder , 'image', str(seq_key))

        inputs = {}
        # Iterate over the frames and process each frame
        for frame_name, frame_idx in zip(frame_names, src_and_tgt_frame_idxs):

            inputs_K_tgt, inputs_K_src, inputs_inv_K_src, inputs_color, inputs_color_aug, \
            inputs_T_c2w, orig_size, inputs_depth = self.get_data(
                                                seq_key=seq_key,
                                                frame_idx=frame_idx, 
                                                pose_data = pose_data,
                                                image_path = image_path,
                                                color_aug_fn=color_aug
            )
            if self.cfg.dataset.scale_pose_by_depth:
                sparse_pcl = self._load_sparse_pcl(seq_key)
            if self.cfg.dataset.scale_pose_by_depth:
                # get colmap_image_id
                xyd = get_sparse_depth(pose_data, orig_size, sparse_pcl, frame_idx)
            else:
                xyd = None

            # Additional metadata
            input_frame_idx = src_and_tgt_frame_idxs[0]  # The source frame
            timestamp = pose_data["timestamps"][input_frame_idx]
            inputs[("frame_id", 0)] = f"{timestamp}+{self.split}+{seq_key}"

            if inputs_depth is not None:
                inputs[("unidepth", frame_name, 0)] = inputs_depth

            # Prepare the inputs dictionary
            inputs[("K_tgt", frame_name)] = inputs_K_tgt
            inputs[("K_src", frame_name)] = inputs_K_src
            inputs[("inv_K_src", frame_name)] = inputs_inv_K_src
            inputs[("color", frame_name, 0)] = inputs_color
            inputs[("color_aug", frame_name, 0)] = inputs_color_aug  
            # original world-to-camera matrix in row-major order and transfer to column-major order
            inputs[("T_c2w", frame_name)] = inputs_T_c2w
            inputs[("T_w2c", frame_name)] = torch.linalg.inv(inputs_T_c2w)
            if xyd is not None and frame_name == 0:
                inputs[("depth_sparse", frame_name)] = xyd

        if not self.is_train:
            inputs[("total_frame_num", 0)] = total_frame_num

        return inputs<|MERGE_RESOLUTION|>--- conflicted
+++ resolved
@@ -36,14 +36,11 @@
                 raise FileNotFoundError(f"Relative path {relative_path} does not exist")
         elif not self.data_folder.exists():
             raise FileNotFoundError(f"Absolute path {self.data_folder} does not exist")
-<<<<<<< HEAD
         
         self.depth_path = None
         if cfg.dataset.depth_path is not None:
             self.depth_path = Path(self.cfg.dataset.depth_path) 
 
-=======
->>>>>>> 6c8a298b
         self.data_folder = self.data_folder.resolve()
 
         self.image_size = (self.cfg.dataset.height, self.cfg.dataset.width)
