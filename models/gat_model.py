--- conflicted
+++ resolved
@@ -19,6 +19,8 @@
 
 from IPython import embed
 from models.decoder.resnet_decoder import ResnetDecoder
+
+from torch.utils.checkpoint import checkpoint
 
 def default_param_group(model):
     return [{'params': model.parameters()}]
@@ -55,14 +57,21 @@
         self.decoder_gs = LinearHead(cfg)
         self.parameters_to_train += self.decoder_gs.get_parameter_groups()
 
+        self.use_checkpoint = False
+        self.use_reentrant = False
 
     def forward(self, inputs):
         cfg = self.cfg
-        
+
         # we predict points and associated features in 3d space directly
         # we do not use unprojection, so as camera intrinsics
 
-        pts3d_origin, pts_feat, pts_rgb = self.encoder(inputs) # (B, N, 3), (B, N, C), (B, N, 3)
+        if self.use_checkpoint:
+            def run_encoder(inputs):
+                return self.encoder(inputs)
+            pts3d_origin, pts_feat, pts_rgb = checkpoint(run_encoder, inputs, use_reentrant=self.use_reentrant) # (B, N, 3), (B, N, C), (B, N, 3)
+        else:
+            pts3d_origin, pts_feat, pts_rgb = self.encoder(inputs) # (B, N, 3), (B, N, C), (B, N, 3)
 
         if self.use_decoder_3d:
             if self.normalize_before_decoder_3d:
@@ -72,47 +81,59 @@
                 pts3d = (pts3d_origin - mean) / (z_median + 1e-6) # (B, N, 3)
             else:
                 pts3d = pts3d_origin
-                
-            pts3d, pts_feat = self.decoder_3d(pts3d, torch.cat([pts_rgb, pts_feat], dim=-1))
-<<<<<<< HEAD
+
+            
+            if self.use_checkpoint:
+                def run_decoder_3d(pts3d, pts_rgb, pts_feat):
+                    return self.decoder_3d(pts3d, torch.cat([pts_rgb, pts_feat], dim=-1))
+                pts3d, pts_feat = checkpoint(
+                    run_decoder_3d,
+                    pts3d,
+                    pts_rgb, 
+                    pts_feat,
+                    use_reentrant=self.use_reentrant
+                )
+            else:
+                pts3d, pts_feat = self.decoder_3d(pts3d, torch.cat([pts_rgb, pts_feat], dim=-1))
 
             # predict gaussian parameters for each point
-            outputs = self.decoder_gs(torch.cat([pts_feat], dim=-1))
-=======
-            # predict gaussian parameters for each point
-            outputs = self.decoder_gs(torch.cat([pts_feat], dim=-1))
-            if self.normalize_before_decoder_3d:
-                # denormalize
-                pts3d = pts3d * (z_median + 1e-6) + mean # (B, N, 3)
->>>>>>> 772e935b
+            if self.use_checkpoint:
+                def run_decoder_gs(pts_feat):
+                    return self.decoder_gs(torch.cat([pts_feat], dim=-1))
+                outputs = checkpoint(
+                    run_decoder_gs,
+                    pts_feat,
+                    use_reentrant=self.use_reentrant
+                )
+            else:
+                outputs = self.decoder_gs(torch.cat([pts_feat], dim=-1))
         else:
             mean = pts3d_origin.mean(dim=1, keepdim=True) # (B, 1, 3)
             z_median = torch.median(pts3d_origin[:, :, 2:], dim=1, keepdim=True)[0] # (B, 1)
             pts3d_normed = (pts3d_origin - mean) / (z_median + 1e-6) # (B, N, 3)
             pts3d = pts3d_origin
+
             # predict gaussian parameters for each point
-<<<<<<< HEAD
-            outputs = self.decoder_gs(torch.cat([pts_rgb, pts_feat, pts3d], dim=-1))
-=======
-            outputs = self.decoder_gs(torch.cat([pts_feat, pts3d_normed, pts_rgb], dim=-1))
->>>>>>> 772e935b
+            if self.use_checkpoint:
+                def run_decoder_gs(pts_feat):
+                    return self.decoder_gs(torch.cat([pts_feat], dim=-1))
+                outputs = checkpoint(
+                    run_decoder_gs,
+                    pts_feat,
+                    use_reentrant=self.use_reentrant
+                )
+            else:
+                outputs = self.decoder_gs(torch.cat([pts_feat], dim=-1))
 
         # add predicted gaussian centroid offset with pts3d to get the final 3d centroids
         if self.use_decoder_3d and self.normalize_before_decoder_3d:
             # denormalize
             pts3d = pts3d * (z_median + 1e-6) + mean # (B, N, 3)
-            
+
         pts3d_reshape = rearrange(pts3d, "b (s n) c -> b s c n", s=cfg.model.gaussians_per_pixel)
         pts3d_origin = rearrange(pts3d_origin, "b (s n) c -> b s c n", s=cfg.model.gaussians_per_pixel)
         outputs["gauss_means_origin"] = pts3d_origin
         outputs["gauss_means"] = pts3d_reshape[:, :, :3, :]
-        # outputs["gauss_means"] = outputs["gauss_offset"] + pts3d_reshape
-
-        # if self.use_decoder_3d:
-        #     pts3d2, pts_feat2 = self.decoder_3d(pts3d, torch.cat([pts_rgb, pts_feat], dim=-1))
-        # outputs = self.decoder_gs(torch.cat([torch.cat([pts_feat, pts_feat2], dim=1), torch.cat([pts3d, pts3d2], dim=1)], dim=-1))
-        # pts3d_reshape = rearrange(torch.cat([pts3d, pts3d2], dim=1), "b (s n) c -> b s c n", s=cfg.model.gaussians_per_pixel)
-        # outputs["gauss_means"] = pts3d_reshape[:, :, :3, :]
 
         if cfg.model.gaussian_rendering:
             self.process_gt_poses(inputs, outputs)
