--- conflicted
+++ resolved
@@ -22,11 +22,7 @@
         self.parameters_to_train = []
 
         # linear decoder
-<<<<<<< HEAD
-        self.gaussian_head = nn.Linear(36, self.num_output_channels)
-=======
         self.gaussian_head = nn.Linear(64, self.num_output_channels)
->>>>>>> 772e935b
         self.parameters_to_train += [{"params": self.gaussian_head.parameters()}]
         # gaussian parameters initialisation
         start_channel = 0
